# coding=utf-8
# Copyright 2023-present the HuggingFace Inc. team.
#
# Licensed under the Apache License, Version 2.0 (the "License");
# you may not use this file except in compliance with the License.
# You may obtain a copy of the License at
#
#     http://www.apache.org/licenses/LICENSE-2.0
#
# Unless required by applicable law or agreed to in writing, software
# distributed under the License is distributed on an "AS IS" BASIS,
# WITHOUT WARRANTIES OR CONDITIONS OF ANY KIND, either express or implied.
# See the License for the specific language governing permissions and
# limitations under the License.

from __future__ import annotations

from typing import TYPE_CHECKING, Any, Dict

import torch

from .config import PeftConfig
from .mixed_model import PeftMixedModel
from .peft_model import (
    PeftModel,
    PeftModelForCausalLM,
    PeftModelForFeatureExtraction,
    PeftModelForQuestionAnswering,
    PeftModelForSeq2SeqLM,
    PeftModelForSequenceClassification,
    PeftModelForTokenClassification,
)
from .tuners import (
    AdaLoraConfig,
    AdaLoraModel,
    AdaptionPromptConfig,
    IA3Config,
    IA3Model,
    LoHaConfig,
    LoHaModel,
    LoKrConfig,
    LoKrModel,
    LoraConfig,
    LoraModel,
    MultitaskPromptTuningConfig,
    OFTConfig,
    OFTModel,
    PrefixTuningConfig,
    PromptEncoderConfig,
    PromptTuningConfig,
    VeraConfig,
    VeraModel,
)
from .utils import _prepare_prompt_learning_config


if TYPE_CHECKING:
    from transformers import PreTrainedModel


MODEL_TYPE_TO_PEFT_MODEL_MAPPING: Dict[str, PeftModel] = {
    "SEQ_CLS": PeftModelForSequenceClassification,
    "SEQ_2_SEQ_LM": PeftModelForSeq2SeqLM,
    "CAUSAL_LM": PeftModelForCausalLM,
    "TOKEN_CLS": PeftModelForTokenClassification,
    "QUESTION_ANS": PeftModelForQuestionAnswering,
    "FEATURE_EXTRACTION": PeftModelForFeatureExtraction,
}

PEFT_TYPE_TO_CONFIG_MAPPING: Dict[str, PeftConfig] = {
    "ADAPTION_PROMPT": AdaptionPromptConfig,
    "PROMPT_TUNING": PromptTuningConfig,
    "PREFIX_TUNING": PrefixTuningConfig,
    "P_TUNING": PromptEncoderConfig,
    "LORA": LoraConfig,
    "LOHA": LoHaConfig,
<<<<<<< HEAD
    "VERA": VeraConfig,
=======
    "LOKR": LoKrConfig,
>>>>>>> 9c70468a
    "ADALORA": AdaLoraConfig,
    "IA3": IA3Config,
    "MULTITASK_PROMPT_TUNING": MultitaskPromptTuningConfig,
    "OFT": OFTConfig,
}

PEFT_TYPE_TO_TUNER_MAPPING = {
    "LORA": LoraModel,
    "LOHA": LoHaModel,
<<<<<<< HEAD
    "VERA": VeraModel,
=======
    "LOKR": LoKrModel,
>>>>>>> 9c70468a
    "ADALORA": AdaLoraModel,
    "IA3": IA3Model,
    "OFT": OFTModel,
}


def get_peft_config(config_dict: Dict[str, Any]) -> PeftConfig:
    """
    Returns a Peft config object from a dictionary.

    Args:
        config_dict (`Dict[str, Any]`): Dictionary containing the configuration parameters.
    """

    return PEFT_TYPE_TO_CONFIG_MAPPING[config_dict["peft_type"]](**config_dict)


def get_peft_model(
    model: PreTrainedModel, peft_config: PeftConfig, adapter_name: str = "default", mixed: bool = False
) -> PeftModel | PeftMixedModel:
    """
    Returns a Peft model object from a model and a config.

    Args:
        model ([`transformers.PreTrainedModel`]):
            Model to be wrapped.
        peft_config ([`PeftConfig`]):
            Configuration object containing the parameters of the Peft model.
        adapter_name (`str`, `optional`, defaults to `"default"`):
            The name of the adapter to be injected, if not provided, the default adapter name is used ("default").
        mixed (`bool`, `optional`, defaults to `False`):
            Whether to allow mixing different (compatible) adapter types.
    """
    model_config = getattr(model, "config", {"model_type": "custom"})
    if hasattr(model_config, "to_dict"):
        model_config = model_config.to_dict()

    peft_config.base_model_name_or_path = model.__dict__.get("name_or_path", None)

    if mixed:
        return PeftMixedModel(model, peft_config, adapter_name=adapter_name)

    if peft_config.task_type not in MODEL_TYPE_TO_PEFT_MODEL_MAPPING.keys() and not peft_config.is_prompt_learning:
        return PeftModel(model, peft_config, adapter_name=adapter_name)

    if peft_config.is_prompt_learning:
        peft_config = _prepare_prompt_learning_config(peft_config, model_config)
    return MODEL_TYPE_TO_PEFT_MODEL_MAPPING[peft_config.task_type](model, peft_config, adapter_name=adapter_name)


def inject_adapter_in_model(
    peft_config: PeftConfig, model: torch.nn.Module, adapter_name: str = "default"
) -> torch.nn.Module:
    r"""
    A simple API to create and inject adapter in-place into a model. Currently the API does not support prompt learning
    methods and adaption prompt. Make sure to have the correct `target_names` set in the `peft_config` object. The API
    calls `get_peft_model` under the hood but would be restricted only to non-prompt learning methods.

    Args:
        peft_config (`PeftConfig`):
            Configuration object containing the parameters of the Peft model.
        model (`torch.nn.Module`):
            The input model where the adapter will be injected.
        adapter_name (`str`, `optional`, defaults to `"default"`):
            The name of the adapter to be injected, if not provided, the default adapter name is used ("default").
    """
    if peft_config.is_prompt_learning or peft_config.is_adaption_prompt:
        raise ValueError("`create_and_replace` does not support prompt learning and adaption prompt yet.")

    if peft_config.peft_type not in PEFT_TYPE_TO_TUNER_MAPPING.keys():
        raise ValueError(
            f"`inject_adapter_in_model` does not support {peft_config.peft_type} yet. Please use `get_peft_model`."
        )

    tuner_cls = PEFT_TYPE_TO_TUNER_MAPPING[peft_config.peft_type]

    # By instantiating a peft model we are injecting randomly initialized LoRA layers into the model's modules.
    peft_model = tuner_cls(model, peft_config, adapter_name=adapter_name)

    return peft_model.model<|MERGE_RESOLUTION|>--- conflicted
+++ resolved
@@ -74,11 +74,8 @@
     "P_TUNING": PromptEncoderConfig,
     "LORA": LoraConfig,
     "LOHA": LoHaConfig,
-<<<<<<< HEAD
     "VERA": VeraConfig,
-=======
     "LOKR": LoKrConfig,
->>>>>>> 9c70468a
     "ADALORA": AdaLoraConfig,
     "IA3": IA3Config,
     "MULTITASK_PROMPT_TUNING": MultitaskPromptTuningConfig,
@@ -88,11 +85,8 @@
 PEFT_TYPE_TO_TUNER_MAPPING = {
     "LORA": LoraModel,
     "LOHA": LoHaModel,
-<<<<<<< HEAD
     "VERA": VeraModel,
-=======
     "LOKR": LoKrModel,
->>>>>>> 9c70468a
     "ADALORA": AdaLoraModel,
     "IA3": IA3Model,
     "OFT": OFTModel,
