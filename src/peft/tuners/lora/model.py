--- conflicted
+++ resolved
@@ -53,11 +53,8 @@
 from .gptq import dispatch_gptq
 from .hqq import dispatch_hqq
 from .layer import Conv2d, LoraLayer, dispatch_default
-<<<<<<< HEAD
 from .quanto import dispatch_quanto
-=======
 from .torchao import dispatch_torchao
->>>>>>> b3176eff
 from .tp_layer import dispatch_megatron
 
 
@@ -346,11 +343,8 @@
                 dispatch_awq,
                 dispatch_gptq,
                 dispatch_hqq,
-<<<<<<< HEAD
+                dispatch_torchao,
                 dispatch_quanto,
-=======
-                dispatch_torchao,
->>>>>>> b3176eff
                 dispatch_megatron,
                 dispatch_default,
             ]
