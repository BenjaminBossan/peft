--- conflicted
+++ resolved
@@ -28,11 +28,8 @@
     CONFIG_NAME,
     WEIGHTS_NAME,
     SAFETENSORS_WEIGHTS_NAME,
-<<<<<<< HEAD
+    CLAMP_QUANTILE,
     _is_matching_module_name,
-=======
-    CLAMP_QUANTILE,
->>>>>>> 1869fe6e
     _set_trainable,
     add_library_to_model_card,
     bloom_model_postprocess_past_key_value,
