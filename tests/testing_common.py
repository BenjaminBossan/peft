--- conflicted
+++ resolved
@@ -20,10 +20,7 @@
 import shutil
 import tempfile
 import warnings
-<<<<<<< HEAD
-from contextlib import contextmanager, nullcontext
-=======
->>>>>>> ce5c2044
+from contextlib import nullcontext
 from dataclasses import replace
 
 import pytest
@@ -748,16 +745,13 @@
             if (config.peft_type in {"IA3", "LORA"}) and (model_id in conv_ids):
                 # for some reason, the Conv introduces a larger error
                 atol, rtol = 0.3, 0.01
-<<<<<<< HEAD
+            if model_id == "trl-internal-testing/tiny-Llama4ForCausalLM":
+                # also getting larger errors here, not exactly sure why
+                atol, rtol = 0.3, 0.01
             if quant_method := getattr(model, "quantization_method", None):
                 if quant_method.value == "quanto":
                     atol, rtol = 5e-3, 5e-3
 
-=======
-            if model_id == "trl-internal-testing/tiny-Llama4ForCausalLM":
-                # also getting larger errors here, not exactly sure why
-                atol, rtol = 0.3, 0.01
->>>>>>> ce5c2044
             assert torch.allclose(logits, logits_merged, atol=atol, rtol=rtol)
             assert torch.allclose(logits, logits_unmerged, atol=atol, rtol=rtol)
             assert torch.allclose(logits, logits_merged_unloaded, atol=atol, rtol=rtol)
