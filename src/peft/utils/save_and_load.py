--- conflicted
+++ resolved
@@ -177,11 +177,7 @@
     else:
         state_dict = peft_model_state_dict
 
-<<<<<<< HEAD
-    if config.peft_type in (PeftType.LORA, PeftType.LOHA, PeftType.ADALORA, PeftType.IA3, PeftType.VERA):
-=======
-    if config.peft_type in (PeftType.LORA, PeftType.LOHA, PeftType.LOKR, PeftType.ADALORA, PeftType.IA3, PeftType.OFT):
->>>>>>> 9c70468a
+    if config.peft_type in (PeftType.LORA, PeftType.LOHA, PeftType.LOKR, PeftType.ADALORA, PeftType.IA3, PeftType.VERA, PeftType.OFT):
         peft_model_state_dict = {}
         parameter_prefix = {
             PeftType.IA3: "ia3_",
