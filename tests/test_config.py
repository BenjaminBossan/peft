--- conflicted
+++ resolved
@@ -42,19 +42,6 @@
 
 PEFT_MODELS_TO_TEST = [("lewtun/tiny-random-OPTForCausalLM-delta", "v1")]
 
-<<<<<<< HEAD
-
-class PeftConfigTestMixin:
-    all_config_classes = (
-        LoraConfig,
-        VeraConfig,
-        PromptEncoderConfig,
-        PrefixTuningConfig,
-        PromptTuningConfig,
-        AdaptionPromptConfig,
-        IA3Config,
-    )
-=======
 ALL_CONFIG_CLASSES = (
     # TODO: uncomment once PEFT works again with transformers
     AdaptionPromptConfig,
@@ -62,13 +49,13 @@
     IA3Config,
     LoHaConfig,
     LoraConfig,
+    VeraConfig,
     MultitaskPromptTuningConfig,
     PrefixTuningConfig,
     PromptEncoderConfig,
     PromptTuningConfig,
     OFTConfig,
 )
->>>>>>> 9c70468a
 
 
 class PeftConfigTester(unittest.TestCase):
