#!/usr/bin/env python3

# coding=utf-8
# Copyright 2023-present the HuggingFace Inc. team.
#
# Licensed under the Apache License, Version 2.0 (the "License");
# you may not use this file except in compliance with the License.
# You may obtain a copy of the License at
#
#     http://www.apache.org/licenses/LICENSE-2.0
#
# Unless required by applicable law or agreed to in writing, software
# distributed under the License is distributed on an "AS IS" BASIS,
# WITHOUT WARRANTIES OR CONDITIONS OF ANY KIND, either express or implied.
# See the License for the specific language governing permissions and
# limitations under the License.
import copy
import tempfile
import unittest

import torch
from parameterized import parameterized
from torch import nn
from transformers.pytorch_utils import Conv1D

<<<<<<< HEAD
from peft import LoraConfig, get_peft_model
from peft.import_utils import is_bnb_available
=======
from peft import LoraConfig, PeftModel, get_peft_model
>>>>>>> eb9b7013

from .testing_common import PeftCommonTester


# MLP is a vanilla FF network with only linear layers
# EmbConv1D has an embedding and a Conv1D layer
# Conv2D has a Conv2D layer
TEST_CASES = [
    ("Vanilla MLP 1", "MLP", LoraConfig, {"target_modules": "lin0"}),
    ("Vanilla MLP 2", "MLP", LoraConfig, {"target_modules": ["lin0"]}),
    ("Vanilla MLP 3", "MLP", LoraConfig, {"target_modules": ["lin1"]}),
    ("Vanilla MLP 4", "MLP", LoraConfig, {"target_modules": ["lin0", "lin1"]}),
    ("Vanilla MLP 5", "MLP", LoraConfig, {"target_modules": ["lin0"], "modules_to_save": ["lin1"]}),
    (
        "Vanilla MLP 6",
        "MLP",
        LoraConfig,
        {
            "target_modules": ["lin0"],
            "lora_alpha": 4,
            "lora_dropout": 0.1,
        },
    ),
    ("Embedding + transformers Conv1D 1", "EmbConv1D", LoraConfig, {"target_modules": ["conv1d"]}),
    ("Embedding + transformers Conv1D 2", "EmbConv1D", LoraConfig, {"target_modules": ["emb"]}),
    ("Embedding + transformers Conv1D 3", "EmbConv1D", LoraConfig, {"target_modules": ["emb", "conv1d"]}),
    ("Conv2d 1", "Conv2d", LoraConfig, {"target_modules": ["conv2d"]}),
    ("Conv2d 2", "Conv2d", LoraConfig, {"target_modules": ["conv2d", "lin0"]}),
]


class MLP(nn.Module):
    def __init__(self):
        super().__init__()
        self.lin0 = nn.Linear(10, 20)
        self.relu = nn.ReLU()
        self.drop = nn.Dropout(0.5)
        self.lin1 = nn.Linear(20, 2)
        self.sm = nn.LogSoftmax(dim=-1)

    def forward(self, X):
        X = X.float()
        X = self.lin0(X)
        X = self.relu(X)
        X = self.drop(X)
        X = self.lin1(X)
        X = self.sm(X)
        return X


class ModelEmbConv1D(nn.Module):
    def __init__(self):
        super().__init__()
        self.emb = nn.Embedding(100, 5)
        self.conv1d = Conv1D(1, 5)
        self.relu = nn.ReLU()
        self.flat = nn.Flatten()
        self.lin0 = nn.Linear(10, 2)

    def forward(self, X):
        X = self.emb(X)
        X = self.conv1d(X)
        X = self.relu(X)
        X = self.flat(X)
        X = self.lin0(X)
        return X


class ModelConv2D(nn.Module):
    def __init__(self):
        super().__init__()
        self.conv2d = nn.Conv2d(5, 10, 3)
        self.relu = nn.ReLU()
        self.flat = nn.Flatten()
        self.lin0 = nn.Linear(10, 2)

    def forward(self, X):
        X = X.float().reshape(2, 5, 3, 3)
        X = self.conv2d(X)
        X = self.relu(X)
        X = self.flat(X)
        X = self.lin0(X)
        return X


# TODO: if we cannot fix quantized tests on custom models, all of this can be removed
if is_bnb_available():
    import bitsandbytes as bnb

    class MLP8bit(nn.Module):
        def __init__(self):
            super().__init__()
            self.lin0 = bnb.nn.Linear8bitLt(10, 20)
            self.relu = nn.ReLU()
            self.drop = nn.Dropout(0.5)
            self.lin1 = bnb.nn.Linear8bitLt(20, 2)
            self.sm = nn.LogSoftmax(dim=-1)

        def forward(self, X):
            X = X.float()
            X = self.lin0(X)
            X = self.relu(X)
            X = self.drop(X)
            X = self.lin1(X)
            X = self.sm(X)
            return X

    class ModelEmbConv1D8bit(nn.Module):
        def __init__(self):
            super().__init__()
            self.emb = bnb.nn.StableEmbedding(100, 5)
            self.conv1d = Conv1D(1, 5)
            self.relu = nn.ReLU()
            self.flat = nn.Flatten()
            self.lin0 = bnb.nn.Linear8bitLt(10, 2)

        def forward(self, X):
            X = self.emb(X)
            X = self.conv1d(X)
            X = self.relu(X)
            X = self.flat(X)
            X = self.lin0(X)
            return X

    class ModelConv2D8bit(nn.Module):
        def __init__(self):
            super().__init__()
            self.conv2d = nn.Conv2d(5, 10, 3)
            self.relu = nn.ReLU()
            self.flat = nn.Flatten()
            self.lin0 = bnb.nn.Linear8bitLt(10, 2)

        def forward(self, X):
            X = X.float().reshape(2, 5, 3, 3)
            X = self.conv2d(X)
            X = self.relu(X)
            X = self.flat(X)
            X = self.lin0(X)
            return X


class MockTransformerWrapper:
    """Mock class to behave like a transformers model.

    This is needed because the tests initialize the model by calling transformers_class.from_pretrained.

    """

    @classmethod
    def from_pretrained(cls, model_id, load_in_8bit=False):
        # set the seed so that from_pretrained always returns the same model
        torch.manual_seed(0)

        if not load_in_8bit:
            if model_id == "MLP":
                return MLP()

            if model_id == "EmbConv1D":
                return ModelEmbConv1D()

            if model_id == "Conv2d":
                return ModelConv2D()

        if load_in_8bit:
            if not is_bnb_available():
                raise RuntimeError("bitsandbytes is not available, cannot test 8bit models")

            if model_id == "MLP":
                return MLP8bit()

            if model_id == "EmbConv1D":
                return ModelEmbConv1D8bit()

            if model_id == "Conv2d":
                return ModelConv2D8bit()

        raise ValueError(f"model_id {model_id} not implemented")


class PeftCustomModelTester(unittest.TestCase, PeftCommonTester):
    """Test custom models, i.e. models that are not from transformers"""

    transformers_class = MockTransformerWrapper
    quantization = None

    def prepare_inputs_for_testing(self):
        X = torch.arange(90).view(9, 10).to(self.torch_device)
        return {"X": X}

    @parameterized.expand(TEST_CASES)
    def test_attributes_parametrized(self, test_name, model_id, config_cls, config_kwargs):
        self._test_model_attr(model_id, config_cls, config_kwargs)

    @parameterized.expand(TEST_CASES)
    def test_adapter_name(self, test_name, model_id, config_cls, config_kwargs):
        self._test_adapter_name(model_id, config_cls, config_kwargs)

    @parameterized.expand(TEST_CASES)
    def test_prepare_for_training_parametrized(self, test_name, model_id, config_cls, config_kwargs):
        # This test does not work with custom models because it assumes that
        # there is always a method get_input_embeddings that returns a layer
        # which does not need updates. Instead, a new test is added below that
        # checks that LoRA works as expected.
        pass

    @parameterized.expand(TEST_CASES)
    def test_save_pretrained(self, test_name, model_id, config_cls, config_kwargs):
        self._test_save_pretrained(model_id, config_cls, config_kwargs)

    @parameterized.expand(TEST_CASES)
    def test_from_pretrained_config_construction(self, test_name, model_id, config_cls, config_kwargs):
        self._test_from_pretrained_config_construction(model_id, config_cls, config_kwargs)

    @parameterized.expand(TEST_CASES)
    def test_merge_layers(self, test_name, model_id, config_cls, config_kwargs):
        # for embeddings, even with init_lora_weights=False, the LoRA embeddings weights are still initialized to
        # perform the identity transform, thus the test would fail.
        if config_kwargs["target_modules"] == ["emb"]:
            return

        config_kwargs = config_kwargs.copy()
        config_kwargs["init_lora_weights"] = False
        self._test_merge_layers(model_id, config_cls, config_kwargs)

    @parameterized.expand(TEST_CASES)
    def test_generate(self, test_name, model_id, config_cls, config_kwargs):
        # Custom models do not (necessarily) have a generate method, so this test is not performed
        pass

    @parameterized.expand(TEST_CASES)
    def test_generate_half_prec(self, test_name, model_id, config_cls, config_kwargs):
        # Custom models do not (necessarily) have a generate method, so this test is not performed
        pass

    @parameterized.expand(TEST_CASES)
    def test_training_custom_models(self, test_name, model_id, config_cls, config_kwargs):
        self._test_training(model_id, config_cls, config_kwargs)

    @parameterized.expand(TEST_CASES)
    def test_training_custom_models_layer_indexing(self, test_name, model_id, config_cls, config_kwargs):
        # At the moment, layer indexing only works when layer names conform to a specific pattern, which is not
        # guaranteed here. Therefore, this test is not performed.
        pass

    @parameterized.expand(TEST_CASES)
    def test_training_custom_models_gradient_checkpointing(self, test_name, model_id, config_cls, config_kwargs):
        self._test_training_gradient_checkpointing(model_id, config_cls, config_kwargs)

    @parameterized.expand(TEST_CASES)
    def test_inference_safetensors(self, test_name, model_id, config_cls, config_kwargs):
        self._test_inference_safetensors(model_id, config_cls, config_kwargs)

    @parameterized.expand(TEST_CASES)
    def test_peft_model_device_map(self, test_name, model_id, config_cls, config_kwargs):
        self._test_peft_model_device_map(model_id, config_cls, config_kwargs)

    @parameterized.expand(TEST_CASES)
    def test_only_params_are_updated(self, test_name, model_id, config_cls, config_kwargs):
        # An explicit test that when using LoRA on a custom model, only the LoRA parameters are updated during training
        X = self.prepare_inputs_for_testing()
        model = self.transformers_class.from_pretrained(model_id).to(self.torch_device)
        config = config_cls(
            base_model_name_or_path=model_id,
            **config_kwargs,
        )
        model = get_peft_model(model, config)
        model_before = copy.deepcopy(model)

        model.train()
        optimizer = torch.optim.SGD(model.parameters(), lr=0.5)

        # train at least 3 steps for all parameters to be updated (probably this is required because of symmetry
        # breaking of some LoRA layers that are initialized with constants)
        for _ in range(3):
            optimizer.zero_grad()
            y_pred = model(**X)
            loss = y_pred.sum()
            loss.backward()
            optimizer.step()

        tol = 1e-4
        params_before = dict(model_before.named_parameters())
        params_after = dict(model.named_parameters())
        self.assertEqual(params_before.keys(), params_after.keys())
        for name, param_before in params_before.items():
            param_after = params_after[name]
            if ("lora_" in name) or ("modules_to_save" in name):
                # target_modules and modules_to_save _are_ updated
                self.assertFalse(torch.allclose(param_before, param_after, atol=tol, rtol=tol))
            else:
                self.assertTrue(torch.allclose(param_before, param_after, atol=tol, rtol=tol))

    @parameterized.expand(TEST_CASES)
    def test_parameters_after_loading_model(self, test_name, model_id, config_cls, config_kwargs):
        # An explicit test that when loading a trained model, the parameters are loaded correctly
        # see issue #808
        X = self.prepare_inputs_for_testing()
        model = self.transformers_class.from_pretrained(model_id).to(self.torch_device)
        config = config_cls(
            base_model_name_or_path=model_id,
            **config_kwargs,
        )
        model = get_peft_model(model, config)
        model.train()
        optimizer = torch.optim.SGD(model.parameters(), lr=0.5)

        # train at least 3 steps for all parameters to be updated (probably this is required because of symmetry
        # breaking of some LoRA layers that are initialized with constants)
        for _ in range(3):
            optimizer.zero_grad()
            y_pred = model(**X)
            loss = y_pred.sum()
            loss.backward()
            optimizer.step()

        tol = 1e-4
        params_before = dict(model.named_parameters())
        # note: no need to sanity check if parameters were updated at all, this
        # is already covered in the previous test

        with tempfile.TemporaryDirectory() as tmp_dirname:
            model.save_pretrained(tmp_dirname)
            model_from_pretrained = self.transformers_class.from_pretrained(model_id).to(self.torch_device)
            model_from_pretrained = PeftModel.from_pretrained(model_from_pretrained, tmp_dirname)
            params_after = dict(model_from_pretrained.named_parameters())

            self.assertEqual(params_before.keys(), params_after.keys())
            for name, param_before in params_before.items():
                param_after = params_after[name]
                self.assertTrue(torch.allclose(param_before, param_after, atol=tol, rtol=tol))

    @parameterized.expand(TEST_CASES)
    def test_disable_adapters(self, test_name, model_id, config_cls, config_kwargs):
        X = self.prepare_inputs_for_testing()
        model = self.transformers_class.from_pretrained(model_id).to(self.torch_device)
        config = config_cls(
            base_model_name_or_path=model_id,
            **config_kwargs,
        )
        model = get_peft_model(model, config)
        model.eval()
        outputs_before = model(**X)

        model.train()
        optimizer = torch.optim.SGD(model.parameters(), lr=0.01)

        # train at least 3 steps for all parameters to be updated (probably this is required because of symmetry
        # breaking of some LoRA layers that are initialized with constants)
        for _ in range(3):
            optimizer.zero_grad()
            y_pred = model(**X)
            loss = y_pred.sum()
            loss.backward()
            optimizer.step()

        model.eval()
        outputs_after = model(**X)

        with model.disable_adapter():
            outputs_disabled = model(**X)

        # check that after leaving the disable_adapter context, everything is enabled again
        outputs_enabled_after_disable = model(**X)

        self.assertFalse(torch.allclose(outputs_before, outputs_after))
        self.assertTrue(torch.allclose(outputs_before, outputs_disabled))
        self.assertTrue(torch.allclose(outputs_after, outputs_enabled_after_disable))

    @parameterized.expand(TEST_CASES)
    def test_disable_adapter_with_bias_warns(self, test_name, model_id, config_cls, config_kwargs):
        # When training biases in lora, disabling adapters does not reset the biases, so the output is not what users
        # might expect. Therefore, a warning should be given.

        # Note: We test only with custom models since they run really fast. There is really no point in testing the same
        # thing with decoder, encoder_decoder, etc.

        def run_with_disable(config_kwargs, bias):
            config_kwargs = config_kwargs.copy()
            config_kwargs["bias"] = bias
            model = self.transformers_class.from_pretrained(model_id).to(self.torch_device)
            config = config_cls(
                base_model_name_or_path=model_id,
                **config_kwargs,
            )
            peft_model = get_peft_model(model, config)
            with peft_model.disable_adapter():
                pass  # there is nothing to be done

        # check that bias=all and bias=lora_only give a warning with the correct message
        msg_start = "Careful, disabling adapter layers with bias configured to be"
        with self.assertWarns(UserWarning, msg=msg_start):
            run_with_disable(config_kwargs, bias="lora_only")
        with self.assertWarns(UserWarning, msg=msg_start):
            run_with_disable(config_kwargs, bias="all")

        # For bias=none, there is no warning. Unfortunately, AFAIK unittest has no option to assert that no warning is
        # given, therefore, we check that the unittest gives us an AssertionError if we check for a warning
        bias_warning_was_given = False
        try:
            with self.assertWarns(UserWarning) as cm:
                run_with_disable(config_kwargs, bias="none")
                # if we get here, it means there was no AssertionError, i.e. there are warnings -- let's check that they
                # are not related to the bias setting
                if any(warning.message.args[0].startswith(msg_start) for warning in cm.warnings):
                    bias_warning_was_given = True
        except AssertionError:
            # This is good, there was an AssertionError, i.e. there was no warning
            pass
        if bias_warning_was_given:
            # This is bad, there was a warning about the bias when there should not have been any.
            self.fail("There should be no warning when bias is set to 'none'")

    @parameterized.expand(TEST_CASES)
    def test_adding_multiple_adapters_with_bias_raises(self, test_name, model_id, config_cls, config_kwargs):
        self._test_adding_multiple_adapters_with_bias_raises(model_id, config_cls, config_kwargs)


# TODO: unfortunately, there are some issues with quantized custom models
# I assume that transformers does some heavy lifting there which would have to be replicated if we wanted to test
# quantization on custom models

# class PeftCustomModelTester8bit(PeftCustomModelTester):
#     r"""Same as PeftDecoderModelTester but with 8bit quantization enabled."""
#     class AutoModel8bit(MockTransformerWrapper):
#         @classmethod
#         def from_pretrained(self, *args, **kwargs):
#             kwargs["load_in_8bit"] = True
#             return super().from_pretrained(*args, **kwargs)

#     transformers_class = AutoModel8bit
#     quantization = "int8"<|MERGE_RESOLUTION|>--- conflicted
+++ resolved
@@ -23,12 +23,8 @@
 from torch import nn
 from transformers.pytorch_utils import Conv1D
 
-<<<<<<< HEAD
-from peft import LoraConfig, get_peft_model
+from peft import LoraConfig, PeftModel, get_peft_model
 from peft.import_utils import is_bnb_available
-=======
-from peft import LoraConfig, PeftModel, get_peft_model
->>>>>>> eb9b7013
 
 from .testing_common import PeftCommonTester
 
